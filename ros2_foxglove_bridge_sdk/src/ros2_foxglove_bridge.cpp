--- conflicted
+++ resolved
@@ -889,10 +889,7 @@
   }
 
   auto& channel = _sdkChannels.at(channelId);
-<<<<<<< HEAD
-=======
   // TODO: Change to log() when the released SDK is updated to make this a public overload
->>>>>>> 175e221e
   channel.log_(reinterpret_cast<const std::byte*>(rclSerializedMsg.buffer),
                rclSerializedMsg.buffer_length, timestamp, sinkId);
 }
